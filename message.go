--- conflicted
+++ resolved
@@ -13,8 +13,6 @@
 	"io"
 	"regexp"
 	"strings"
-<<<<<<< HEAD
-=======
 )
 
 type MessageType int
@@ -28,7 +26,6 @@
 	MessageTypeChannelIconChange
 	MessageTypeChannelPinnedMessage
 	MessageTypeGuildMemberJoin
->>>>>>> 7bb0965a
 )
 
 // A Message stores all data related to a specific Discord message.
@@ -197,7 +194,6 @@
 			"<@"+user.ID+">", "@"+user.Username,
 			"<@!"+user.ID+">", "@"+user.Username,
 		).Replace(content)
-<<<<<<< HEAD
 	}
 	return
 }
@@ -213,23 +209,6 @@
 		content = m.ContentWithMentionsReplaced()
 		return
 	}
-=======
-	}
-	return
-}
-
-var patternChannels = regexp.MustCompile("<#[^>]*>")
-
-// ContentWithMoreMentionsReplaced will replace all @<id> mentions with the
-// username of the mention, but also role IDs and more.
-func (m *Message) ContentWithMoreMentionsReplaced(s *Session) (content string, err error) {
-	content = m.Content
-
-	if !s.StateEnabled {
-		content = m.ContentWithMentionsReplaced()
-		return
-	}
->>>>>>> 7bb0965a
 
 	channel, err := s.State.Channel(m.ChannelID)
 	if err != nil {
@@ -261,11 +240,7 @@
 
 	content = patternChannels.ReplaceAllStringFunc(content, func(mention string) string {
 		channel, err := s.State.Channel(mention[2 : len(mention)-1])
-<<<<<<< HEAD
-		if err != nil || channel.Type == "voice" {
-=======
 		if err != nil || channel.Type == ChannelTypeGuildVoice {
->>>>>>> 7bb0965a
 			return mention
 		}
 
